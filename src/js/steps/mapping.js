--- conflicted
+++ resolved
@@ -18,7 +18,8 @@
 import { eventSystem } from '../events.js';
 import { showMessage, createElement, createListItem, createDownloadLink } from '../ui/components.js';
 import { getCompletePropertyData } from '../api/wikidata.js';
-<<<<<<< HEAD
+import { BLOCK_TYPES, BLOCK_METADATA, createTransformationBlock, getTransformationPreview, extractAllFields, searchFields, COMMON_REGEX_PATTERNS } from '../transformations.js';
+
 /**
  * Initializes the mapping step interface and sets up all event handlers
  * 
@@ -39,9 +40,6 @@
  * - User selection of a Wikidata entity schema (Q-identifier)
  * - Interactive mapping of all discovered properties to Wikidata equivalents
  */
-=======
-import { BLOCK_TYPES, BLOCK_METADATA, createTransformationBlock, getTransformationPreview, extractAllFields, searchFields, COMMON_REGEX_PATTERNS } from '../transformations.js';
->>>>>>> 9f8ac74c
 export function setupMappingStep(state) {
     // Store state globally for access in modal functions
     window.mappingStepState = state;
@@ -224,38 +222,36 @@
         return text.replace(/([a-z0-9])([A-Z])/g, '$1 $2');
     }
     
-<<<<<<< HEAD
     /**
-     * Extracts human-readable sample values from complex Omeka S data structures
+     * Extracts sample values from complex Omeka S data structures for JSON display
+     * 
+     * This function has been updated to return full object/array structures rather than
+     * extracted text values, enabling rich JSON visualization in the mapping interface.
+     * This change supports the enhanced Stage 1 JSON display functionality.
      * 
      * Omeka S stores values in various formats (arrays, objects with @value annotations,
-     * nested structures). This function normalizes these formats to extract meaningful
-     * sample text for display in the mapping interface.
+     * nested structures). This function preserves the original structure to enable
+     * comprehensive data inspection and transformation planning.
      * 
      * @param {any} value - Raw value from Omeka S data structure
-     * @returns {any|null} Extracted readable value or null if no meaningful content
+     * @returns {any|null} Full object/array structure or null if no meaningful content
      * 
      * @example
-     * // Omeka S array format
-     * extractSampleValue([{"@value": "Sample Title"}]) // "Sample Title"
+     * // Omeka S array format - returns first full object
+     * extractSampleValue([{"@value": "Sample Title", "type": "literal"}]) 
+     * // Returns: {"@value": "Sample Title", "type": "literal"}
      * 
-     * // Omeka S object format  
-     * extractSampleValue({"@value": "2023-01-01"}) // "2023-01-01"
-     * 
-     * // Complex nested structure
-     * extractSampleValue([{"display_title": "Book Title"}]) // "Book Title"
+     * // Omeka S object format - returns full object structure
+     * extractSampleValue({"@value": "2023-01-01", "@type": "date"}) 
+     * // Returns: {"@value": "2023-01-01", "@type": "date"}
      * 
      * @description
-     * Handles the complexity of Omeka S value storage which can include:
-     * - Arrays of value objects with @value annotations
-     * - Nested objects with display_title, name, title, or label properties
-     * - Direct primitive values
-     * - Resource references with meaningful display properties
+     * Returns full data structures to support:
+     * - Rich JSON visualization in mapping interface
+     * - Comprehensive understanding of data complexity
+     * - Transformation planning based on complete structure
+     * - Preservation of all metadata and type information
      */
-=======
-    // Helper function to extract sample values from Omeka S structures
-    // Returns the full object/array structure for Stage 1 JSON display
->>>>>>> 9f8ac74c
     function extractSampleValue(value) {
         if (value === null || value === undefined) {
             return null;
