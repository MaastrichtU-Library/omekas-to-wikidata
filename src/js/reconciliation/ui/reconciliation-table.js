--- conflicted
+++ resolved
@@ -609,18 +609,10 @@
                 reconciliationRows.appendChild(tr);
             });
             
-<<<<<<< HEAD
-            // Only perform batch auto-acceptance for fresh initialization, not when returning to step
-            if (!isReturningToStep) {
-                await performBatchAutoAcceptance(data, mappedKeys);
-            } else {
-                restoreReconciliationDisplay(data, mappedKeys);
-=======
             // Only restore reconciliation display when returning to step
             // No automatic reconciliation for fresh tables - users control reconciliation via column buttons
             if (isReturningToStep) {
                 restoreReconciliationDisplay(data, mappedKeys, manualProperties);
->>>>>>> 365ca885
             }
             
         } else {
