--- conflicted
+++ resolved
@@ -196,30 +196,38 @@
 - Key exports: `createExternalIdModal()`, `initializeExternalIdModal()`
 - Features: Real-time regex validation, user override capability, property constraint display
 
-<<<<<<< HEAD
-### References Module (`references/`)
-
-#### Core (`references/core/`)
-
-**detector.js**
-- Purpose: Detect reference links from Omeka S API data
-- Key exports: `detectReferences()`, `detectOmekaItemLink()`, `detectOCLCLinks()`, `detectARKIdentifiers()`
-- Reference types: Omeka Item API links, OCLC WorldCat links, ARK identifiers
-- Returns: Item-specific references with summary statistics
-
-#### UI (`references/ui/`)
-
-**display.js**
-- Purpose: Render reference detection results with counts and tooltips
-- Key exports: `renderReferencesSection()`, `createReferenceTypeCard()`, `createTooltip()`
-- Features: Reference type cards, item counts, example value tooltips
-=======
 **link-item-modal.js**
 - Purpose: Link items to existing Wikidata items instead of creating new ones
 - Key exports: `createLinkItemModal()`, `initializeLinkItemModal()`
 - Features: Search Wikidata items, display results with label/QID/description, select to link
 - Impact: Linked items generate UPDATE statements instead of CREATE in export
->>>>>>> 18125768
+
+### References Module (`references/`)
+
+#### Core (`references/core/`)
+
+**detector.js**
+- Purpose: Detect reference links from Omeka S API data
+- Key exports: `detectReferences()`, `detectOmekaItemLink()`, `detectOCLCLinks()`, `detectARKIdentifiers()`, `getReferenceTypeLabel()`, `getReferenceTypeDescription()`
+- Reference types: Omeka API Item links, OCLC WorldCat links, ARK identifiers
+- Returns: Item-specific references with summary statistics and base URLs
+
+**custom-references.js**
+- Purpose: Manage user-created custom references
+- Key exports: `createCustomReference()`, `validateCustomReference()`, `convertAutoDetectedToEditable()`, `getDisplayBaseUrl()`
+- Features: Create and validate custom references, convert auto-detected to editable format
+
+#### UI (`references/ui/`)
+
+**display.js**
+- Purpose: Render reference detection results with counts, tooltips, and editing capabilities
+- Key exports: `renderReferencesSection()`, `createReferenceListItem()`, `createCustomReferenceListItem()`, `createTooltip()`
+- Features: Reference list with selection/ignore toggle, position-preserved custom replacements, base URL display
+
+**custom-reference-modal.js**
+- Purpose: Modal interface for adding and editing custom references
+- Key exports: `openCustomReferenceModal()`
+- Features: Item-specific URL inputs, pre-filled editing, complete data preservation
 
 ### Index Files
 - `mapping/index.js` - Re-exports all mapping module functions
